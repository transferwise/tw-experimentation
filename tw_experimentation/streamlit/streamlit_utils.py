import sys
import os

root_path = os.path.realpath("../..")
sys.path.insert(0, root_path)

import json
from typing import List, Optional, Union

import pandas as pd
import streamlit as st
from scipy.stats import chi2_contingency
from snowflake.sqlalchemy import URL
from sqlalchemy import create_engine

from tw_experimentation.bayes.bayes_test import BayesTest
from tw_experimentation.checker import (
    Monitoring,
    NormalityChecks,
    SegmentMonitoring,
    SequentialTest,
)
<<<<<<< HEAD
=======
from tw_experimentation.bayes.bayes_test import BayesTest
>>>>>>> d76e00de
from tw_experimentation.constants import (
    ACCOUNT,
    AUTHENTICATOR,
    COLORSCALES,
    DATABASE,
    REGION,
    RESULT_DATABASE,
    RESULT_SCHEMA,
    RESULT_TABLE,
<<<<<<< HEAD
    SOURCE_DATABASE,
    SOURCE_SCHEMA,
    SOURCE_TABLE,
    USERNAME,
    WAREHOUSE,
)
from tw_experimentation.plotting.monitoring_plots import fig_variant_segment_dependence
from tw_experimentation.result_generator import generate_results
from tw_experimentation.segmentation_frequentist import (
    Segmentation,
    run_segmentation_analysis,
)
from tw_experimentation.setuper import ExpDesignAutoCalculate
from tw_experimentation.statistical_tests import (
    FrequentistTest,
    compute_frequentist_results,
    run_cuped,
=======
    COLORSCALES,
>>>>>>> d76e00de
)
from tw_experimentation.utils import ExperimentDataset, variant_name_map

from abc import ABC, abstractmethod
import streamlit as st

import pandas as pd
from scipy.stats import chi2_contingency
from snowflake.sqlalchemy import URL
from sqlalchemy import create_engine
import json

from typing import Optional, List, Union, Dict


class SnowflakeConnection(ABC):
    def __init__(self):
        self.connection = None
        self.engine = None
        self._config_variables = []
        self._account_config = dict()

    @abstractmethod
    def connect(self, restart_engine=False, **kwargs):
        pass

    @property
    @abstractmethod
    def input_configs(self):
        """List of variables to configure for snowflake connection"""
        return []

    def load_table(
        self,
        sql_query=None,
        source_database=SOURCE_DATABASE,
        source_schema=SOURCE_SCHEMA,
        source_table=SOURCE_TABLE,
    ):
        if sql_query is None:
            sql_query = f"""
                select * from {source_database}.{source_schema}.{source_table}
                """
        df = pd.read_sql(sql_query, self.connection)
        st.session_state["fetch_from_snowflake_button"] = False
        return df

    def close_connection(self):
        if hasattr(self, "connection"):
            self.connection.close()


class SnowflakeIndividualCredentials(SnowflakeConnection):
    def connect(
        self,
        restart_engine=False,
    ):
        engine_kwargs = self._account_config
        if self.engine is None or self.connection is None or restart_engine:
            self.engine = create_engine(URL(**engine_kwargs))
            self.connection = self.engine.connect()
        return self.connection

    @property
    def input_configs(self):
        self.config_variables = [
            "user",
            "account",
            "region",
            "authenticator",
            "database",
            "warehouse",
        ]
        return self.config_variables

    @property
    def account_config(self):
        return self._account_config

    @account_config.setter
    def account_config(self, value):
        # for config_variable in value.keys():
        #     assert config_variable in self._config_variables
        self._account_config = value

    def dispose_engine(self):
        if hasattr(self, "engine"):
            self.engine.dispose()


def fetch_data_from_table_name(warehouse: str, schema: str, table: str):
    st.session_state["sf_table_import"] = "Not implemented yet"


def exp_config_to_json():
    """Converts the current session state to a json file."""
    config = {
        "exp_name": st.session_state.exp_name,
        "is_experiment": st.session_state.is_experiment,
        "variant_name": st.session_state.variant,
        "timestamp": st.session_state.timestamp,
        "is_dynamic_experiment": st.session_state.is_dynamic_experiment,
        "pre_experiment": st.session_state.pre_experiment,
        "segments": st.session_state.segments,
        "outcomes": st.session_state.outcomes,
        "remove_outliers": st.session_state.remove_outliers,
    }
    config_json = json.dumps(config)
    return config_json


def initalise_session_states(additional_params: Optional[Dict] = dict()):
    STATE_VARS = {
        "last_page": "Main",
        "output_loaded": None,
        "warehouse": "WAREHOUSE",
        "schema": "SCHEMA",
        "table": "<MY_TABLE_NAME>",
        "query": "SELECT * FROM database.schema.table",
        "snowflake_username": "<FIRSTNAME.LASTNAME>@SITE.com",
        "has_snowflake_connection": False,
        "outcomes": [],
        "variant": None,
        "is_dynamic_experiment_temp": True,
        "is_dynamic_experiment": True,
        "is_experiment": True,
        "timestamp": None,
        "segments": [],
        "segments_temp": [],
        "outcomes_temp": [],
        "pre_experiment_temp": [],
        "variant_temp": None,
        "timestamp_temp": None,
        "ed": None,
        "data_loader": PullAndMatchData(),
        "snowflake_connection": None,
        "fetch_from_snowflake_button": False,
        "df_temp": None,
        "is_defined_data_model": False,
        "evaluate_CUPED": False,
        "exp_design_alpha": 5,
        "exp_design_beta": 20,
        "exp_design_treatment_share": 50,
        "exp_design_baseline_conversion": 0.5,
        "exp_design_mde": 0.05,
        "exp_design_sd": 20,
        "exp_design_metric_type": "binary",
        "exp_design_baseline_mean": 100,
        "exp_design_target": None,
        "log_transform_in_target_plots": False,
        "multi-test-correction": "Yes",
        "evaluation_change_alpha": False,
        "evaluation_alpha": 0.05,
        "wp_segmentation_treatment": 1,
        "wp_min_segments": 3,
        "wp_max_depth": 3,
        "bayes_threshold": 0.0,
        "bayes_threshold_lower": 0.0,
        "bayes_threshold_upper": 1.0,
        "bayes_rope_upper": 1.0,
        "bayes_rope_lower": -1.0,
    }
    for k, v in STATE_VARS.items():
        if k not in st.session_state:
            st.session_state[k] = v

    for k, v in additional_params.items():
        if k not in st.session_state:
            st.session_state[k] = v


def load_data(path: str):
    df = pd.read_csv(path)
    return df


def reset_exp_variables(vars: Optional[List] = None):
    if vars is None:
        vars = [
            "outcomes_temp",
            "variant_temp",
            "timestamp_temp",
        ]
    for s in vars:
        if s in st.session_state:
            del st.session_state[s]

        initalise_session_states()


def cols_to_select(data_loader_cols: List, cols_to_exclude: List[Union[List, None]]):
    """Helper function to select columns from data loader."""
    cols_to_select = set(data_loader_cols)
    for cols in cols_to_exclude:
        if cols is not None:
            if isinstance(cols, list):
                cols_to_select = cols_to_select - set(cols)
            elif isinstance(cols, str):
                cols_to_select = cols_to_select - set([cols])
    return cols_to_select


class PullAndMatchData:
    """Class for.

    - pulling data from snowflake - put data into ExperimentDataset instance
    """

    def __init__(
        self,
        df: pd.DataFrame = None,
        outcomes: Optional[List] = (None,),
        variant: Optional[str] = (None,),
        target: Optional[str] = None,
        ed: Optional[ExperimentDataset] = None,
    ) -> None:
        self._df = df
        self._outcomes = outcomes
        self._variant = variant
        self._target = target
        self._ed = ed
        self.engine = None
        self.connection = None

    def pull_snowflake_table(
        self,
        sql_query=None,
        user=USERNAME,
        source_database=SOURCE_DATABASE,
        source_schema=SOURCE_SCHEMA,
        source_table=SOURCE_TABLE,
        save_to_csv=False,
        restart_engine=False,
        filename="experiment.csv",
        path="",
    ):
        if self.engine is None or self.connection is None or restart_engine:
            self.engine = create_engine(
                URL(
                    account=ACCOUNT,
                    region=REGION,
                    user=user,
                    authenticator=AUTHENTICATOR,
                    database=DATABASE,
                    warehouse=WAREHOUSE,
                )
            )
            self.connection = self.engine.connect()
        # try:
        if sql_query is None:
            sql_query = f"""
                select * from {source_database}.{source_schema}.{source_table}
                """
        df = pd.read_sql(sql_query, self.connection)
        # finally:
        #    connection.close()
        #    self.engine.dispose()

        if save_to_csv:
            df.to_csv(path + filename)

        self._df = df
        return df

    def data_to_snowflake(
        self,
        user=USERNAME,
        result_database=RESULT_DATABASE,
        result_schema=RESULT_SCHEMA,
        result_table=RESULT_TABLE,
        restart_engine=False,
        if_exists="fail",
    ):
        if self.engine is None or restart_engine:
            self.engine = create_engine(
                URL(
                    account=ACCOUNT,
                    region=REGION,
                    user=user,
                    authenticator=AUTHENTICATOR,
                    database=result_database,
                    warehouse=WAREHOUSE,
                )
            )
            self.connection = self.engine.connect()
        self._df.applymap(str).to_sql(
            result_table,
            self.connection,
            schema=result_schema,
            if_exists=if_exists,
            index=False,
        )
        print("success")
        # connection.close()
        # engine.dispose()

    def define_data_model(
        self,
        data: Optional[Union[pd.DataFrame, ExperimentDataset]] = None,
        variant: Optional[str] = None,
        targets: Optional[List[str]] = None,
        event_timestamp: Optional[str] = None,
        outcomes: Optional[List[str]] = None,
        is_dynamic: Optional[bool] = True,
    ):
        """Create data model / ExperimentDataset with all relevant specification If an
        ExperimentDataset instance is supplied: Still updates based on other inputs such
        as targets, variant etc. if those are supplied.

        Args:
            data (Optional[Union[pd.DataFrame, ExperimentDataset]], optional):
            dataframe or ready ExperimentDataset.         If None, relies on data pulled
            from Snowflake. Defaults to None.
            variant (Optional[str], optional): Name of
            variant columnn. Defaults to None.
            targets (Optional[List[str]], optional):
            List of primary metrics. Defaults to None.
        event_timestamp (Optional[str],
        optional): Timestamp if available. Defaults to None.
        outcomes(Optional[List[str]], optional): List of outcome metrics.
            Outcomes that are not targets will be excluded from analysis.
            Defaults to None.
        is_dynamic(Optional[bool], optional): Whether experiment is dynamic or static.
            Defaults to True
        """

        if variant is not None:
            self.variant = variant
        if targets is not None:
            self._target = targets
        if outcomes is not None:
            self.outcomes = outcomes

        if isinstance(data, ExperimentDataset):
            self._ed = data
            self.df = self._ed.data
        else:
            if data is None:
                assert (
                    self.df is not None
                ), "Data needs to be supplied directly or pulled from Snowflake before"
                data = self.df
            else:
                assert isinstance(data, pd.DataFrame)
                self.df = data
            self._ed = ExperimentDataset(
                data,
                self.variant,
                self.target,
                date=event_timestamp,
                outcomes=self.outcomes,
                is_dynamic=is_dynamic,
            )
        return self._ed

    def _datamodel_is_defined(self):
        if not isinstance(self._ed, ExperimentDataset):
            "An ExperimentDataset needs to be defined through the method"
            '"define_data_model()"'
        return isinstance(self._ed, ExperimentDataset)

    @property
    def ed(self):
        assert self._datamodel_is_defined(), "Need to define ExperimentDataset"
        return self._ed

    @property
    def df(self):
        return self._df

    @df.setter
    def df(self, value):
        self._df = value

    @property
    def outcomes(self):
        if self._datamodel_is_defined():
            return self._ed.outcomes
        else:
            return self._outcomes

    @outcomes.setter
    def outcomes(self, value):
        if self._datamodel_is_defined():
            self._ed.outcomes = value
        else:
            self._outcomes = value

    @property
    def target(self):
        if self._datamodel_is_defined():
            return self._ed.targets
        else:
            return self._target

    @target.setter
    def target(self, value):
        assert value in self.outcomes
        if self._datamodel_is_defined():
            self._ed.targets = value
        self._target = value

    @property
    def variant(self):
        if self._datamodel_is_defined():
            return self._ed.variant
        else:
            return self._variant

    @variant.setter
    def variant(self, value):
        if self._datamodel_is_defined():
            self._ed.variant = value
        else:
            self._variant = value


@st.cache_data
def wrapper_auto_calc_pre_experiment(ed: ExperimentDataset):
    edac = ExpDesignAutoCalculate(ed)
    return edac


def generate_experiment_output(*args, **kwargs):
    output = generate_results(*args, **kwargs)
    ingest_loaded_output(output)
    st.session_state["exp_meta_data"] = st.session_state.output_loaded["emd"]


def ingest_loaded_output(output, temp_only=True):
    """Ingests output from a loaded json file."""
    assert isinstance(output, dict)
    st.session_state["output_loaded"] = output
    if not temp_only:
        st.session_state["outcomes"] = output["emd"].targets
        st.session_state["variant"] = output["emd"].variant
        st.session_state["timestamp"] = output["emd"].date
        st.session_state["segments"] = output["emd"].segments
        st.session_state["pre_experiment"] = output["emd"].pre_experiment_cols
    st.session_state["remove_outliers"] = output.get("remove_outliers", True)
    st.session_state["is_experiment"] = not output["emd"].is_only_pre_experiment
    st.session_state["is_dynamic_experiment"] = output["emd"].is_dynamic_observation


def wrap_button_auto_calc_pre_experiment(target):
    edac = wrapper_auto_calc_pre_experiment(st.session_state.ed)
    metric_type = edac.metric_types[target]
    if metric_type in ["continuous", "discrete"]:
        st.session_state["exp_design_metric_type"] = "continuous"
        st.session_state["exp_design_baseline_mean"] = edac.mean(target)
        st.session_state["exp_design_sd"] = edac.sd(target)
    elif metric_type == "binary":
        st.session_state["exp_design_metric_type"] = "binary"
        st.session_state["exp_design_baseline_conversion"] = edac.mean(target)


@st.cache_data
def monitoring(ed, _output_loaded=None):
    if _output_loaded is None:
        monitor = Monitoring(ed)
        monitor_results = monitor.create_tables_and_plots()
        return monitor_results
    else:
        return _output_loaded["monitor_results"]


@st.cache_data
def segment_monitoring(ed, segments, _output_loaded=None, alpha=0.05):
    if _output_loaded is None:
        segment_monitor = SegmentMonitoring(ed, segments)
        segment_monitor_results = segment_monitor.create_tables_and_plots(
            chi_squared_alpha=alpha
        )
        return segment_monitor_results
    else:
        return _output_loaded["segment_monitor_results"]


@st.cache_data
def normality_check(ed, _output_loaded=None, alpha=0.05):
    if _output_loaded is None:
        nc = NormalityChecks(ed)
        nco = nc.create_results(alpha=alpha)
        return nco
    else:
        return _output_loaded["nco"]


@st.cache_data
def sequential_testing(ed, _output_loaded=None):
    if _output_loaded is None:
        sequential_test = SequentialTest(ed)
        sequential_test.sequential_test_results()
        return sequential_test.fig_sequential_test()
    else:
        return _output_loaded["fig_sequential_test"]


@st.cache_data
def monitor_abs_sample_size(ed, segments=None):
    m = Monitoring(ed=ed)
    df_dyn = m.dynamic_sample_size_descriptives()
    sample_size_now = m.total_sample_size_now()
    variant_names = variant_name_map(st.session_state.ed.n_variants)
    sample_size_now.index = sample_size_now.index.map(variant_names)
    SAMPLE_SIZE_TITLE = "Sample size"
    sample_size_now.columns = [SAMPLE_SIZE_TITLE]
    sample_size_total = pd.DataFrame(
        sample_size_now[SAMPLE_SIZE_TITLE].sum(),
        columns=sample_size_now.columns,
        index=["Total sample size"],
    )
    sample_size_now = pd.concat([sample_size_now, sample_size_total])

    p_values = {"segment": [], "p-value": []}
    p_values_table = None
    df_dyn_segments = {}
    if segments is not None:
        chi_squared_heatmaps = {}
        for j, segment in enumerate(segments):
            # Chi-squared-test
            contingency_table = pd.crosstab(ed.data[ed.variant], ed.data[segment])
            chi2, p_value, _, expected = chi2_contingency(contingency_table)
            p_values["segment"].append(segment)
            p_values["p-value"].append(p_value)
            p_values_table = pd.DataFrame.from_dict(p_values)
            p_values_table["is significant"] = False
            p_values_table["decision"] = (
                "Independence hypothesis between group number and segment value cannot"
                " be rejected"
            )

            p_values_table.loc[
                p_values_table["p-value"] < 0.05, "is significant"
            ] = True
            p_values_table.loc[p_values_table["p-value"] < 0.05, "decision"] = (
                "Dependence between group number and segment value (The segment is"
                " distributed disproportionally along the groups)"
            )

            df_dyn_segments[segment] = m.dynamic_sample_size_descriptives(
                segment=segment
            )
            chi_squared_stat_table = m.chi_squared_table(segment)
            chi_squared_heatmaps[segment] = fig_variant_segment_dependence(
                chi_squared_stat_table, ed
            )
            chi_squared_heatmaps[segment].update_layout(
                coloraxis={"colorscale": COLORSCALES[j % len(COLORSCALES)]}
            )

    return (
        sample_size_now,
        df_dyn,
        p_values_table,
        df_dyn_segments,
        chi_squared_heatmaps,
    )


# @st.cache_data
def sequential_test_plot(ed):
    m = Monitoring(ed=ed)
    m.sequential_test_results(ed.targets)
    return m


@st.cache_data
def frequentist_evaluation(ed, has_correction, alpha=0.05):
    multitest_correction = (
        "bonferroni" if ed.n_variants > 2 and has_correction == "Yes" else None
    )
    ft = FrequentistTest(ed=ed, alpha=alpha, multitest_correction=multitest_correction)
    ft.compute()
    return ft.get_results_table()


@st.cache_data
def frequentist_results(ed, _output_loaded=None):
    if _output_loaded is None:
        ftr = compute_frequentist_results(ed)
        return ftr
    else:
        return _output_loaded["frequentist_test_results"]


@st.cache_data
def cuped_results(ed, _output_loaded=None):
    if _output_loaded is None:
        cuped = run_cuped(ed)
        return cuped
    else:
        return _output_loaded["cuped"]


# TODO: Turn caching back on when wise-pizza pickle issues are resolved
# @st.cache_data
def segmentation_analysis(ed, _output_loaded=None):
    if _output_loaded is None:
        segmentation = run_segmentation_analysis(ed, segments=ed.segments)
        return segmentation
    else:
        return _output_loaded["segmentation_analysis"]


# @st.cache_data
def wp_cache_wrapper(ed, target, treatment, segments, max_depth, min_segments):
    segmentation = Segmentation(ed=ed)
    wp_results_table = segmentation.wise_pizza_frequentist(
        target=target,
        treatment=treatment,
        segments=segments,
        max_depth=max_depth,
        min_segments=min_segments,
        auto_display_df=False,
    )

    return wp_results_table, segmentation


@st.cache_data
def bayes_cache_wrapper(ed: ExperimentDataset, _output_loaded=None):
    if _output_loaded is None:
        bt = BayesTest(ed=ed)
        br = bt.compute_posterior()
        return br
    else:
        return _output_loaded["bayes_result"]


def frequentist_segmentation(ed, segments, alpha=0.05):
    s = Segmentation(ed, alpha=alpha)
    df_summary = s.frequentist_by_segment(segments)
    return df_summary


def _coming_from_other_page(current_page, last_page):
    """Check whether coming from other streamlit page.

    Args:     current_page (str): current page name     last_page (str): page name on
    last streamlit run

    Returns:     bool: arriving from other page or not
    """
    return not (current_page == last_page)


def swap_evaluation_change_alpha():
    st.session_state["evaluation_change_alpha"] = not st.session_state[
        "evaluation_change_alpha"
    ]


def swap_checkbox_state(state_label):
    st.session_state[state_label] = not st.session_state[state_label]<|MERGE_RESOLUTION|>--- conflicted
+++ resolved
@@ -4,58 +4,46 @@
 root_path = os.path.realpath("../..")
 sys.path.insert(0, root_path)
 
-import json
-from typing import List, Optional, Union
-
-import pandas as pd
-import streamlit as st
-from scipy.stats import chi2_contingency
-from snowflake.sqlalchemy import URL
-from sqlalchemy import create_engine
-
-from tw_experimentation.bayes.bayes_test import BayesTest
-from tw_experimentation.checker import (
-    Monitoring,
-    NormalityChecks,
-    SegmentMonitoring,
-    SequentialTest,
+from tw_experimentation.utils import ExperimentDataset
+from tw_experimentation.statistical_tests import (
+    FrequentistTest,
+    compute_frequentist_results,
+    run_cuped,
 )
-<<<<<<< HEAD
-=======
-from tw_experimentation.bayes.bayes_test import BayesTest
->>>>>>> d76e00de
-from tw_experimentation.constants import (
-    ACCOUNT,
-    AUTHENTICATOR,
-    COLORSCALES,
-    DATABASE,
-    REGION,
-    RESULT_DATABASE,
-    RESULT_SCHEMA,
-    RESULT_TABLE,
-<<<<<<< HEAD
-    SOURCE_DATABASE,
-    SOURCE_SCHEMA,
-    SOURCE_TABLE,
-    USERNAME,
-    WAREHOUSE,
-)
-from tw_experimentation.plotting.monitoring_plots import fig_variant_segment_dependence
-from tw_experimentation.result_generator import generate_results
 from tw_experimentation.segmentation_frequentist import (
     Segmentation,
     run_segmentation_analysis,
 )
 from tw_experimentation.setuper import ExpDesignAutoCalculate
-from tw_experimentation.statistical_tests import (
-    FrequentistTest,
-    compute_frequentist_results,
-    run_cuped,
-=======
+from tw_experimentation.result_generator import generate_results
+
+from tw_experimentation.utils import variant_name_map
+from tw_experimentation.plotting.monitoring_plots import (
+    fig_variant_segment_dependence,
+)
+
+from tw_experimentation.checker import (
+    Monitoring,
+    SegmentMonitoring,
+    SequentialTest,
+    NormalityChecks,
+)
+from tw_experimentation.bayes.bayes_test import BayesTest
+from tw_experimentation.constants import (
+    ACCOUNT,
+    REGION,
+    USERNAME,
+    AUTHENTICATOR,
+    DATABASE,
+    WAREHOUSE,
+    SOURCE_DATABASE,
+    SOURCE_SCHEMA,
+    SOURCE_TABLE,
+    RESULT_DATABASE,
+    RESULT_SCHEMA,
+    RESULT_TABLE,
     COLORSCALES,
->>>>>>> d76e00de
 )
-from tw_experimentation.utils import ExperimentDataset, variant_name_map
 
 from abc import ABC, abstractmethod
 import streamlit as st
